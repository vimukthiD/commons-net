--- conflicted
+++ resolved
@@ -1,19 +1,10 @@
+
 o Building
 
-<<<<<<< HEAD
-To build, you must have Maven installed.
-
-Maven can be downloaded from http://maven.apache.org/
-
-There is documentation on the targets for building at:
-
-http://commons.apache.org/building.html
-=======
 To build, you must have Maven 2 installed. Maven can be downloaded from 
 
 http://maven.apache.org/.
 
->>>>>>> f310f6ae
 
 o Documentation
 
